{% extends "!layout.html" %}

{% block head %}
{{ super() }}

{% block extrahead %}
{{ super() }}

{% endblock %}
{% endblock %}

{%- block footer %}
<<<<<<< HEAD
<footer class="footer">
    <div class="container">
        <div class="row social">
            <div class="col-md-12">
                <ul>
                    <li>
                        <a href="https://join.slack.com/t/nem2/shared_invite/enQtMzY4MDc2NTg0ODgyLTFhZjgxM2NhYTQ1MTY1Mjk0ZDE2ZTJlYzUxYWYxYmJlYjAyY2EwNGM5NzgxMjM4MGEzMDc5ZDIwYTgzZjgyODM">
                            <i class="fab fa-slack"></i>
                            <span>{{ gettext('Join #general discussion') }}</span>
                        </a>
                    </li>
                    <li>
                        <a href="https://stackoverflow.com/tags/nem/">
                            <i class="fab fa-stack-overflow"></i>
                            <span>{{ gettext('Ask development questions') }}</span>
                        </a>
                    </li>

                    <li>
                        <a href="https://twitter.com/nemtechdev">
                            <i class="fab fa-twitter"></i>
                            <span>{{ gettext('Follow the dev updates') }}</span>
                        </a>
                    </li>

                    <li>
                        <a href="https://github.com/nemtech">
                            <i class="fab fa-github"></i>
                            <span>{{ gettext('Explore Github') }}</span>
                        </a>
                    </li>
                </ul>
            </div>
        </div>
        <div class="row">

            <div class="col-sm-4">
                <h4>{{ gettext('Protocol') }}</h4>

                <ul>
                    <li><a href="{{pathto('concepts/cryptography')}}">{{ gettext('Cryptography') }}</a></li>
                    <li><a href="{{pathto('concepts/transaction')}}">{{ gettext('Transaction') }}</a></li>
                    <li><a href="{{pathto('concepts/receipt')}}">{{ gettext('Receipt') }}</a></li>
                    <li><a href="{{pathto('concepts/block')}}">{{ gettext('Block') }}</a></li>
                    <li><a href="{{pathto('concepts/harvesting')}}">{{ gettext('Harvesting') }}</a></li>
                    <li><a href="{{pathto('concepts/node')}}">{{ gettext('Node') }}</a></li>
                </ul>
            </div>

            <div class="col-sm-4">
                <h4>{{ gettext('Built-in Features') }}</h4>

                <ul>
                    <li><a href="{{pathto('concepts/account')}}">{{ gettext('Account') }}</a></li>
                    <li><a href="{{pathto('concepts/account-filter')}}">{{ gettext('Account Filter') }}</a></li>
                    <li><a href="{{pathto('concepts/multisig-account')}}">{{ gettext('Multisig Account') }}</a></li>
                    <li><a href="{{pathto('concepts/multi-level-multisig-account')}}">{{ gettext('Multilevel Multisig Account') }}</a></li>
                    <li><a href="{{pathto('concepts/namespace')}}">{{ gettext('Namespace') }}</a></li>
                    <li><a href="{{pathto('concepts/mosaic')}}">{{ gettext('Mosaic') }}</a></li>
                    <li><a href="{{pathto('concepts/transfer-transaction')}}">{{ gettext('Transfer Transaction') }}</a></li>
                    <li><a href="{{pathto('concepts/aggregate-transaction')}}">{{ gettext('Aggregate Transaction') }}</a></li>
                    <li><a href="{{pathto('concepts/cross-chain-swaps')}}">{{ gettext('Cross-Chain Swaps') }}</a></li>
                </ul>

            </div>

            <div class="col-sm-4">
                <h4>{{ gettext('References') }}</h4>

                <ul>
                    <li><a href="{{pathto('api/requests')}}">{{ gettext('REST API') }}</a></li>
                    <li><a href="{{pathto('sdk/languages')}}">{{ gettext('SDKs') }}</a></li>
                    <li><a href="{{pathto('sdk/libraries')}}">{{ gettext('Libraries') }}</a></li>
                    <li><a href="{{pathto('cli/overview')}}">{{ gettext('CLI') }}</a></li>
                </ul>
                <div id="language">
                    <i class="fas fa-globe"></i>
                    <select>
                        <option id="english" value="en">{{ gettext('English') }}</option>
                        <option id="japanese" value="ja">{{ gettext('Japanese') }}</option>
                    </select>
                </div>

            </div>

        </div>

        <p class="text-center top-gap">
            {%- if show_copyright %}
            {%- if hasdoc('copyright') %}
            {% trans path=pathto('copyright'), copyright=copyright|e %}&copy; <a href="{{ path }}">Copyright</a> {{ copyright }}.{% endtrans %}
            {%- else %}
            {% trans copyright=copyright|e %}&copy; Copyright {{ copyright }}.{% endtrans %}
            {%- endif %}
            {%- endif %}
            {%- if last_updated %}
            {% trans last_updated=last_updated|e %}Last updated on {{ last_updated }}.{% endtrans %}<br/>
            {%- endif %}
        </p>
    </div>
</footer>
=======
{% include "footer2.html" %}
>>>>>>> cd670009
{% endblock %}

<|MERGE_RESOLUTION|>--- conflicted
+++ resolved
@@ -10,110 +10,6 @@
 {% endblock %}
 
 {%- block footer %}
-<<<<<<< HEAD
-<footer class="footer">
-    <div class="container">
-        <div class="row social">
-            <div class="col-md-12">
-                <ul>
-                    <li>
-                        <a href="https://join.slack.com/t/nem2/shared_invite/enQtMzY4MDc2NTg0ODgyLTFhZjgxM2NhYTQ1MTY1Mjk0ZDE2ZTJlYzUxYWYxYmJlYjAyY2EwNGM5NzgxMjM4MGEzMDc5ZDIwYTgzZjgyODM">
-                            <i class="fab fa-slack"></i>
-                            <span>{{ gettext('Join #general discussion') }}</span>
-                        </a>
-                    </li>
-                    <li>
-                        <a href="https://stackoverflow.com/tags/nem/">
-                            <i class="fab fa-stack-overflow"></i>
-                            <span>{{ gettext('Ask development questions') }}</span>
-                        </a>
-                    </li>
-
-                    <li>
-                        <a href="https://twitter.com/nemtechdev">
-                            <i class="fab fa-twitter"></i>
-                            <span>{{ gettext('Follow the dev updates') }}</span>
-                        </a>
-                    </li>
-
-                    <li>
-                        <a href="https://github.com/nemtech">
-                            <i class="fab fa-github"></i>
-                            <span>{{ gettext('Explore Github') }}</span>
-                        </a>
-                    </li>
-                </ul>
-            </div>
-        </div>
-        <div class="row">
-
-            <div class="col-sm-4">
-                <h4>{{ gettext('Protocol') }}</h4>
-
-                <ul>
-                    <li><a href="{{pathto('concepts/cryptography')}}">{{ gettext('Cryptography') }}</a></li>
-                    <li><a href="{{pathto('concepts/transaction')}}">{{ gettext('Transaction') }}</a></li>
-                    <li><a href="{{pathto('concepts/receipt')}}">{{ gettext('Receipt') }}</a></li>
-                    <li><a href="{{pathto('concepts/block')}}">{{ gettext('Block') }}</a></li>
-                    <li><a href="{{pathto('concepts/harvesting')}}">{{ gettext('Harvesting') }}</a></li>
-                    <li><a href="{{pathto('concepts/node')}}">{{ gettext('Node') }}</a></li>
-                </ul>
-            </div>
-
-            <div class="col-sm-4">
-                <h4>{{ gettext('Built-in Features') }}</h4>
-
-                <ul>
-                    <li><a href="{{pathto('concepts/account')}}">{{ gettext('Account') }}</a></li>
-                    <li><a href="{{pathto('concepts/account-filter')}}">{{ gettext('Account Filter') }}</a></li>
-                    <li><a href="{{pathto('concepts/multisig-account')}}">{{ gettext('Multisig Account') }}</a></li>
-                    <li><a href="{{pathto('concepts/multi-level-multisig-account')}}">{{ gettext('Multilevel Multisig Account') }}</a></li>
-                    <li><a href="{{pathto('concepts/namespace')}}">{{ gettext('Namespace') }}</a></li>
-                    <li><a href="{{pathto('concepts/mosaic')}}">{{ gettext('Mosaic') }}</a></li>
-                    <li><a href="{{pathto('concepts/transfer-transaction')}}">{{ gettext('Transfer Transaction') }}</a></li>
-                    <li><a href="{{pathto('concepts/aggregate-transaction')}}">{{ gettext('Aggregate Transaction') }}</a></li>
-                    <li><a href="{{pathto('concepts/cross-chain-swaps')}}">{{ gettext('Cross-Chain Swaps') }}</a></li>
-                </ul>
-
-            </div>
-
-            <div class="col-sm-4">
-                <h4>{{ gettext('References') }}</h4>
-
-                <ul>
-                    <li><a href="{{pathto('api/requests')}}">{{ gettext('REST API') }}</a></li>
-                    <li><a href="{{pathto('sdk/languages')}}">{{ gettext('SDKs') }}</a></li>
-                    <li><a href="{{pathto('sdk/libraries')}}">{{ gettext('Libraries') }}</a></li>
-                    <li><a href="{{pathto('cli/overview')}}">{{ gettext('CLI') }}</a></li>
-                </ul>
-                <div id="language">
-                    <i class="fas fa-globe"></i>
-                    <select>
-                        <option id="english" value="en">{{ gettext('English') }}</option>
-                        <option id="japanese" value="ja">{{ gettext('Japanese') }}</option>
-                    </select>
-                </div>
-
-            </div>
-
-        </div>
-
-        <p class="text-center top-gap">
-            {%- if show_copyright %}
-            {%- if hasdoc('copyright') %}
-            {% trans path=pathto('copyright'), copyright=copyright|e %}&copy; <a href="{{ path }}">Copyright</a> {{ copyright }}.{% endtrans %}
-            {%- else %}
-            {% trans copyright=copyright|e %}&copy; Copyright {{ copyright }}.{% endtrans %}
-            {%- endif %}
-            {%- endif %}
-            {%- if last_updated %}
-            {% trans last_updated=last_updated|e %}Last updated on {{ last_updated }}.{% endtrans %}<br/>
-            {%- endif %}
-        </p>
-    </div>
-</footer>
-=======
 {% include "footer2.html" %}
->>>>>>> cd670009
 {% endblock %}
 
