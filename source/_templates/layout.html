--- conflicted
+++ resolved
@@ -105,12 +105,5 @@
 
 {%- block footer %}
 {% include "footer2.html" %}
-<<<<<<< HEAD
-{%- endblock %}
-=======
 {% include "algolia.html" %}
-{%- endblock %}
-
-
-
->>>>>>> c137d884
+{%- endblock %}