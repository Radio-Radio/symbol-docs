--- conflicted
+++ resolved
@@ -1,19 +1,4 @@
-function homePageFullWidth(){
-    $('.jumbotron').closest('.container').css({"width": "100%", "padding": "0px"});
-    $('.jumbotron').closest('.content').css({"padding-bottom": "0px"});
-}
-
-function addSidebarClickHandler(){
-    $('#sidebar .caption').click(function() {
-        const nextUl = $(this).next('ul');
-        if (nextUl.hasClass("show")) nextUl.removeClass("show");
-        else nextUl.addClass("show");
-    });
-}
-
-<<<<<<< HEAD
 const translations = ['ja'];
-
 
 function translatePathRedirect(languageCode) {
     const path = window.location.pathname;
@@ -31,33 +16,43 @@
     window.location.href = splitPath.join('/');
 }
 
-function initLanguageSelector(){
+function initLanguageSelector() {
     const languageSelector = $('#language select');
     const path = window.location.pathname;
     const languageCode = path.split('/')[1];
     if (languageCode in translations) {
-         languageSelector.val( languageCode );
+        languageSelector.val(languageCode);
     }
-    else languageSelector.val( 'en' );
+    else languageSelector.val('en');
 
     languageSelector.change(function () {
         translatePathRedirect($(this).val());
     });
-=======
+}
+
+function homePageFullWidth(){
+    $('.jumbotron').closest('.container').css({"width": "100%", "padding": "0px"});
+    $('.jumbotron').closest('.content').css({"padding-bottom": "0px"});
+}
+
+function addSidebarClickHandler(){
+    $('#sidebar .caption').click(function() {
+        const nextUl = $(this).next('ul');
+        if (nextUl.hasClass("show")) nextUl.removeClass("show");
+        else nextUl.addClass("show");
+    });
+}
+
 function addBlockCaptionInsideCodeExample(){
     $(".code-block-caption").each(function() {
         $(this).next().prepend(this);
     });
     $(".literal-block-wrapper").removeClass('container');
->>>>>>> 0dfa9c99
 }
 
 $( document ).ready(function() {
     homePageFullWidth();
     addSidebarClickHandler();
-<<<<<<< HEAD
+    addBlockCaptionInsideCodeExample();
     initLanguageSelector();
-=======
-    addBlockCaptionInsideCodeExample();
->>>>>>> 0dfa9c99
 });
