--- conflicted
+++ resolved
@@ -60,9 +60,6 @@
     homePageFullWidth();
     addSidebarClickHandler();
     addBlockCaptionInsideCodeExample();
-<<<<<<< HEAD
     initLanguageSelector();
-=======
     addHoverToSidebar();
->>>>>>> bc586d0d
 });
