.. post:: 16 Aug, 2018
    :category: Tools
    :excerpt: 1
    :nocomments:

###########################
Setting up your workstation
###########################

<<<<<<< HEAD
This first guide will walk you through a step-by-step installation of the required tools to start developing on :doc:`NEM <what-is-nem>`.
=======
This first guide will walk you through a step-by-step installation of the required tools to start developing on NEM.
>>>>>>> cd670009

**********************************
Running Catapult Service Bootstrap
**********************************

.. figure:: ../resources/images/four-layer-architecture-basic.png
    :width: 650px
    :align: center

**Catapult Server nodes** (layer 1) build the peer-to-peer blockchain network. **Catapult Rest nodes** (lainyer 2) provide the API gateway that the applications may use to access the blockchain and its features.

You are going to run a private chain for learning purposes using |catapult-service-bootstrap|. This service runs Catapult server instances and Catapult REST nodes locally.

1. Make sure you have `docker`_ and `docker-compose`_ installed before running the following commands:

.. code-block:: bash

    $> git clone https://github.com/tech-bureau/catapult-service-bootstrap.git --branch v0.1.0
    $> cd catapult-service-bootstrap
    $> docker-compose up

.. note:: Is catapult service bootstrap not working? Check |catapult-service-bootstrap-known-issues|.

2. Check if you can get the first block information:

.. code-block:: bash

    $> curl localhost:3000/block/1

***********************
Creating a test account
***********************

An account is a key pair (private and public key) associated to a mutable state stored in the NEM blockchain. In other words, you have a deposit box on the blockchain, which only you can modify with your key pair. As the name suggests, the private key has to be kept secret at all times. Anyone with access to the private key, ultimately has control over the account.

The **public key** is cryptographically derived from the private key. It would take millions of years to do the reverse process and therefore, the public key is safe to be shared.

Finally, the account address is generated with the public key, following the NEM blockchain protocol. Share this address instead of the public key, as it contains more information, such as a validity check or which network it uses (public, testnet or private).

:doc:`NEM2-CLI <../cli/overview>` conveniently allows you to perform the most commonly used commands from your terminal i.e. using it to interact with the blockchain, setting up an account, sending funds, etc.

1. Install NEM2-CLI using ``npm``.

.. code-block:: bash

    $> sudo npm install --global nem2-cli

2. Create an account with the command line tool.

.. code-block:: bash

    $> nem2-cli account generate --network MIJIN_TEST --save --url http://localhost:3000

The ``network flag`` is set to MIJIN_TEST. Test network is an alternative NEM blockchain used for development and testing purposes.

Use ``save flag`` to store the account on your computer. NEM2-CLI uses stored account to sign the transactions that you start.

3. You should be able to see the following lines in your terminal, containing the account credentials:

    New Account:    SCVG35-ZSPMYP-L2POZQ-JGSVEG-RYOJ3V-BNIU3U-N2E6

    Public Key:     33E0...6ED

    Private Key:    0168...595

******************************
What is XEM and how to get it?
******************************

The underlying cryptocurrency of the NEM network is called **XEM**. Every action on the NEM blockchain costs XEM, in order to provide an incentive for those who validate and secure the network.

Let’s use an account which already has XEM. We will need it to register the namespace and mosaic.

1. Open a terminal, and go to the directory where you have download Catapult Bootstrap Service.

.. code-block:: bash

    $> cd  build/generated-addresses/
    $> cat addresses.yaml

2. Under the section ``nemesis_addresses``, you will find the key pairs which contain XEM.

3. Load the first account as a profile in NEM2-CLI.

.. code-block:: bash

    $> nem2-cli profile create

    Introduce network type (MIJIN_TEST, MIJIN, MAIN_NET, TEST_NET): MIJIN_TEST
    Introduce your private key: 41************************************************************FF
    Introduce NEM 2 Node URL. (Example: http://localhost:3000): http://localhost:3000
    Insert profile name (blank means default and it could overwrite the previous profile):

.. _setup-development-environment:

**************************************
Setting up the development environment
**************************************

It is time to choose a programming language. Pick the one you feel most comfortable with, or follow your project requirements.

Create a folder for your new project and run the instructions for the selected language.

.. tabs::

    .. tab:: Typescript

        1. Create a ``package.json`` file. The minimum required Node.js version is 8.9.X.

        .. code-block:: bash

            $> npm init

        2. Install nem2-sdk and rxjs library.

        .. code-block:: bash

            $> npm install nem2-sdk rxjs

        3. nem2-sdk is build with TypeScript language. It is recommended to use **TypeScript instead of JavaScript** when building applications for NEM blockchain.

        Make sure you have at least version 2.5.X installed.

        .. code-block:: bash

            $> sudo npm install --global typescript
            $> typescript --version

        4. Use `ts-node`_ to execute TypeScript files with node.

        .. code-block:: bash

            $> sudo npm install --global ts-node

    .. tab:: Javascript

        1. Create a ``package.json`` file. The minimum required Node.js version is 8.9.X.

        .. code-block:: bash

            $> npm init

        2. Install nem2-sdk and rxjs library.

        .. code-block:: bash

            $> npm install nem2-sdk rxjs

    .. tab:: Java

        1. Open a new Java `gradle`_ project. The minimum `JDK`_ version is JDK 8. Use your favourite IDE or create a project from the command line.

        .. code-block:: bash

            gradle init --type java-application

        2. Edit ``build.gradle`` to use Maven central repository.

        .. code-block:: java

            repositories {
                mavenCentral()
            }

        3. Add nem2-sdk and reactive library as a dependency.

        .. code-block:: java

            dependencies {
                compile "io.nem:sdk:0.9.1"
                compile "io.reactivex.rxjava2:rxjava:2.1.7"
            }
<<<<<<< HEAD

        4. Execute ``gradle build`` and ``gradle run`` to run your program.

    .. tab:: C#

=======

        4. Execute ``gradle build`` and ``gradle run`` to run your program.

    .. tab:: C#

>>>>>>> cd670009
        1. Create a new project using a C# IDE. If it is Visual Studio, use the Package Manager Console to install the nem2-sdk.

        2. Open the ``Tools > NuGet Package Manager > Package Manager Console`` menu command.

        3. Enter nem2-sdk and reactive library packages names in the terminal.

        .. code-block:: bash

            $> Install-Package nem2-sdk
            $> Install-Package System.Reactive

        Are you using another IDE? In that case check |different-ways-to-install-a-nuget-package|.

Continue: :doc:`Writing your first application <first-application>`.


.. _docker: https://docs.docker.com/install/

.. _docker-compose: https://docs.docker.com/compose/install/

.. _mijin: https://mijin.io/en/product/#mijin2

.. _ts-node: https://www.npmjs.com/package/ts-node

.. _gradle: https://gradle.org/install/

.. _JDK: https://www.oracle.com/technetwork/es/java/javase/downloads/index.html

.. |catapult-service-bootstrap| raw:: html

   <a href="https://github.com/tech-bureau/catapult-service-bootstrap" target="_blank">Catapult Service Bootstrap</a>

.. |catapult-service-bootstrap-known-issues| raw:: html

   <a href="https://github.com/tech-bureau/catapult-service-bootstrap#known-issues" target="_blank">these troubleshooting tips</a>

.. |different-ways-to-install-a-nuget-package| raw:: html

   <a href="https://docs.microsoft.com/en-us/nuget/consume-packages/ways-to-install-a-package" target="_blank">different ways to install a NuGet Package</a><|MERGE_RESOLUTION|>--- conflicted
+++ resolved
@@ -7,11 +7,7 @@
 Setting up your workstation
 ###########################
 
-<<<<<<< HEAD
-This first guide will walk you through a step-by-step installation of the required tools to start developing on :doc:`NEM <what-is-nem>`.
-=======
 This first guide will walk you through a step-by-step installation of the required tools to start developing on NEM.
->>>>>>> cd670009
 
 **********************************
 Running Catapult Service Bootstrap
@@ -184,19 +180,11 @@
                 compile "io.nem:sdk:0.9.1"
                 compile "io.reactivex.rxjava2:rxjava:2.1.7"
             }
-<<<<<<< HEAD
 
         4. Execute ``gradle build`` and ``gradle run`` to run your program.
 
     .. tab:: C#
 
-=======
-
-        4. Execute ``gradle build`` and ``gradle run`` to run your program.
-
-    .. tab:: C#
-
->>>>>>> cd670009
         1. Create a new project using a C# IDE. If it is Visual Studio, use the Package Manager Console to install the nem2-sdk.
 
         2. Open the ``Tools > NuGet Package Manager > Package Manager Console`` menu command.
